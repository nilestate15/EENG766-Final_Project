import numpy as np
from numpy.lib.shape_base import _column_stack_dispatcher
import scipy.linalg as la
import random
from math import pi
import scipy.stats as st
import matplotlib.pyplot as plt

def gen_sat_ecef(num_SVs):
    '''
    This function takes in an int (num of satellites) and returns an (n,3) array 
    of ECEF coordinates for each satellite.

    Args:
        num_SV: Number of satellites 

    Returns:
        sat_ECEF: an (n,3) array of ECEF coordinates of satellites
    '''

    ECEF_list = [[10e7, -5e7, 10e7],
                [-5e7, 10e7, 10e7],
                [10e7, 5e7, 10e7],
                [-10e7, -10e7, 10e7],
                [10e7, -10e7, 10e7],
                [-10e7,  20e7, 10e7],
                [20e7, 20e7, 10e7],
                [-20e7, -10e7, 10e7]]

    sat_ECEF = random.sample(ECEF_list,num_SVs)

    return sat_ECEF


def gen_truth(num_coords, x0, dt):
    '''
    This function takes in the num of coordinates, the initial state, and time step between states
    and returns an (n,8) array of the truth data of states

    Args:
        num_coords: Number of steps/coordinates of user 
        x0: initial state 
        dt: time step between each state

    Returns:
        truth: a (num_coords,8) array of truth data of user states
    '''

    # Build A Matrix (State Matrix)
    A = np.zeros((len(x0),len(x0)))
    Acv = np.array([[1.,dt], 
                    [0.,1.]])

    for i in range(int(len(A)/2)):
        A[2*i:2*i+2,2*i:2*i+2] = Acv

    truth = np.zeros((num_coords,len(x0)))
    # noise = np.array([0.000001, 0, 0.000001, 0, 0.000001, 0, 0, 0])
    curr_state = x0 
    for i in range(num_coords):
        next_state = A.dot(curr_state)
        curr_state = next_state
        truth[i,:] = curr_state
        
        
    
    return truth

def gen_meas(num_coords, sat_ECEF, truth, s_dt, Cdt):
    '''
    This function takes in an satellite coords, truth state, timing error, and satellite update speed 
    and outputs Psuedorange vector for each satellite update.

    Args:
        sat_ECEF: an (num sat,3) array of ECEF coordinates of satellites
        truth: an (n,8) array of true user state 
        s_dt: an int representing satellite update timestep/speed
        Cdt: an int representing receiver, satellite timing error 

    Returns:
        meas: an (num truth/s_dt, num sat) array of psuedorange measurements
    '''
    usr_ECEF = np.zeros((num_coords,3))
    for i in range(len(truth)):
        usr_ECEF[i,0] = truth[i*s_dt,0]
        usr_ECEF[i,1] = truth[i*s_dt,2]
        usr_ECEF[i,2] = truth[i*s_dt,4]
    
    # Add random bias to satellite for anomaly
    sat_bias = 8.0
    # How many secs/meas you want to add random bias to
    num_bias = 10

    meas = np.zeros((len(usr_ECEF), len(sat_ECEF)))
    for i, usr_pos in enumerate(usr_ECEF):
        for n, sat_pos in enumerate(sat_ECEF):
            meas[i,n] = np.sqrt((sat_pos[0] - usr_pos[0])**2 + (sat_pos[1] - usr_pos[1])**2 + (sat_pos[2] - usr_pos[2])**2) + Cdt
    
    # Pick random spot in meas data and add satellite bias to
    bias_sat = random.randint(0, len(sat_ECEF)-1)
    bias_sec = random.randint(0, len(meas)-num_bias)
    meas[bias_sec:bias_sec+(num_bias-1), bias_sat] = meas[bias_sec:bias_sec+(num_bias-1), bias_sat] + sat_bias


    return meas

<<<<<<< HEAD
def sliding_win(pred_meas, res):
    '''
    This function creates a sliding window for the predicted measurements.

    Args:
        pred_meas: an (num sat) array of pseudorange of each satellite
        res: an (num sat) residual array 
        

    Returns:
        meas_avg: an (num truth sat) array of average psuedorange measurements from sliding window
    '''

    pass

=======
>>>>>>> b4d0c40b

def plot_pseudo(meas, pred_mat, num_coords, s_dt):
    t = np.arange(0, num_coords, s_dt)

    #Satellite 1 Psuedorange Plot
    plt.figure()
    plt.title('Psuedorange vs Time for Sat 1')
    plt.plot(t, meas[:,0], label = "Truth")
    plt.plot(t, pred_mat[:,0], label = "Pred")
    plt.xlabel('Time (secs)')
    plt.ylabel('Psuedorange (km)')
    plt.legend()

    #Satellite 2 Psuedorange Plot
    plt.figure()
    plt.title('Psuedorange vs Time for Sat 2')
    plt.plot(t, meas[:,1], label = "Truth")
    plt.plot(t, pred_mat[:,1], label = "Pred")
    plt.xlabel('Time (secs)')
    plt.ylabel('Psuedorange (km)')
    plt.legend()

    #Satellite 3 Psuedorange Plot
    plt.figure()
    plt.title('Psuedorange vs Time for Sat 3')
    plt.plot(t, meas[:,2], label = "Truth")
    plt.plot(t, pred_mat[:,2], label = "Pred")
    plt.xlabel('Time (secs)')
    plt.ylabel('Psuedorange (km)')
    plt.legend()

    #Satellite 4 Psuedorange Plot
    plt.figure()
    plt.title('Psuedorange vs Time for Sat 4')
    plt.plot(t, meas[:,3], label = "Truth")
    plt.plot(t, pred_mat[:,3], label = "Pred")
    plt.xlabel('Time (secs)')
    plt.ylabel('Psuedorange (km)')
    plt.legend()

    #Satellite 5 Psuedorange Plot
    plt.figure()
    plt.title('Psuedorange vs Time for Sat 5')
    plt.plot(t, meas[:,4], label = "Truth")
    plt.plot(t, pred_mat[:,4], label = "Pred")
    plt.xlabel('Time (secs)')
    plt.ylabel('Psuedorange (km)')
    plt.legend()

    plt.show()

    return

def plot_coords(truth, est_state_mat, num_coords):
    fig = plt.figure()
    ax = fig.add_subplot(111, projection='3d')
    ax.scatter3D(truth[:,0], truth[:,2], truth[:,4], label='Truth')
    ax.scatter3D(est_state_mat[:,0], est_state_mat[:,2], est_state_mat[:,4], label='Pred')
    ax.set_title('User coordinates (ECEF)')
    ax.set_xlabel('x-coords (km)')
    ax.set_ylabel('y-coords (km)')
    ax.set_zlabel('z-coords (km)')
    ax.legend(loc='best')
    
    plt.show()
    return

## SET UP
# number of satellites
num_SVs = 5
# satellite timestep (update rate)
s_dt = 1
# number of coordinates/steps from user not including initial
num_coords = 100
# user timestep
dt = 1.0
# user constant velocity/starting velocity (m/s)
usr_vel = 25.0
# user starting ECEF coordinate (km)
usr_x0 = np.array([-681, -4925, 3980])
# speed of light (m/s)
C = 299792458.0
# Psuedorange bias
Cdt = 0.0
# Psuedorange bias velocity
Cdt_dot = 0.0
# Pseudorange std dev
Pr_std = 0.0
# White noise from random walk position velocity error
Sp = 5.0
# White noise from random walk clock bias error (Cdt)
Sf = 36
# White noise from random walk clock drift error (Cdt_dot)
Sg = 0.01
# Pseudorange measurement error equal variance
rho_error = 36


# Initial State and Initial Covariance
init_usr_vel = usr_vel * np.random.randn(3)
x0 = np.array([usr_x0[0], init_usr_vel[0], usr_x0[1], init_usr_vel[1], usr_x0[2], init_usr_vel[2], Cdt, Cdt_dot])
P0 = np.eye(8)

# Get sat coordinates, truth data of states and pseudorange measurements
sat_ECEF = gen_sat_ecef(num_SVs)
truth = gen_truth(num_coords, x0, dt)
meas = gen_meas(num_coords, sat_ECEF, truth, s_dt, Cdt)

# Set current state and current covariance
curr_x = x0
curr_P = P0 

# Build State Error Covariance Matrix
Qxyz = np.array([[Sp * (dt**3)/3, Sp * (dt**2)/2],  [Sp * (dt**2)/2, Sp * dt]])
Qb = np.array([[Sf*dt + (Sg * dt**3)/3, (Sg * dt**2)/2],  [(Sg * dt**2)/2, (Sg * dt)]])

Q = np.zeros((len(curr_x),len(curr_x)))
Q[:2,:2] = Qxyz
Q[2:4,2:4] = Qxyz
Q[4:6,4:6] = Qxyz
Q[6:,6:] = Qb

# Build Measurement Error Covariance Matrix
R = np.eye(num_SVs) * rho_error

# Build User Estimated States Matrix
est_state_mat = np.zeros((num_coords+1, 8))
est_state_mat[0] = curr_x

# Build Estimated Covariance Matirx
est_cov_mat = np.zeros((num_coords+1, 8, 8))
est_cov_mat[0] = curr_P

# Residual matrix
res_mat = np.zeros((num_coords, num_SVs))

# Predicted Pseudorange Matrix
pred_mat = np.zeros((num_coords, num_SVs))

for i in range(num_coords):
    ## Propagation
    # Build F Matrix (State Matrix)
    A = np.zeros((len(curr_x),len(curr_x)))
    Acv = np.array([[1.,dt], 
                    [0.,1.]])

    for m in range(int(len(A)/2)):
        A[2*m:2*m+2,2*m:2*m+2] = Acv

    # Build H Matrix (Measurement Matrix)
    H = np.zeros((num_SVs, len(curr_x)))
    for cnt, sat_pos in enumerate(sat_ECEF):
        part_x = -(sat_pos[0] - curr_x[0]) / np.sqrt((sat_pos[0] - curr_x[0])**2 + (sat_pos[1] - curr_x[2])**2 + (sat_pos[2] - curr_x[4])**2)
        part_y = -(sat_pos[1] - curr_x[2]) / np.sqrt((sat_pos[0] - curr_x[0])**2 + (sat_pos[1] - curr_x[2])**2 + (sat_pos[2] - curr_x[4])**2)
        part_z = -(sat_pos[2] - curr_x[4]) / np.sqrt((sat_pos[0] - curr_x[0])**2 + (sat_pos[1] - curr_x[2])**2 + (sat_pos[2] - curr_x[4])**2)
        part_cdt = 1.

        H[cnt,0] = part_x
        H[cnt,2] = part_y
        H[cnt,4] = part_z
        H[cnt,6] = part_cdt
    
    
    curr_x = A.dot(curr_x)
    curr_P = A.dot(curr_P).dot(A.T) + Q

    # Kalman Gain
    K = (curr_P.dot(H.T)).dot(la.inv(H.dot(curr_P).dot(H.T) + R))

    # Predicted Pseudorange Measurement
    pred_meas = np.zeros(len(sat_ECEF))
    for n, sat_pos in enumerate(sat_ECEF):
        pred_meas[n] = np.sqrt((sat_pos[0] - curr_x[0])**2 + (sat_pos[1] - curr_x[2])**2 + (sat_pos[2] - curr_x[4])**2) + Cdt

    # Residual
    res = meas[i] - pred_meas

    ## Test statistic (RAIM Portion)
    # Variance Covariance Matrix (inverse of weight matrix)
    VCM = la.inv(H.dot(curr_P).dot(H.T) + R)
    # P matrix variance and the r.TP^-1r (inverse scales and makes independent & process change std dev)
    test_stat = (res.T).dot(VCM).dot(res)
    # Finding Threshold and setting Probability false alarm (Threshold found in article Weighted RIAM for Precision Approach)
    Pfa = 10e-4

    # Find inverse chi squared for threshold
    thres = st.chi2.isf(q = 1-Pfa, df=num_SVs)

    # Check if test statistic is within chi squared model
    if test_stat <= thres:
        print(f'Coordinate Point {i} is valid')
        
    else:
        print(f'Coordinate Point {i} is invalid')
        print(f'Threshold: {thres},  Test Statistic: {test_stat}')

    # Update state and covariance
    curr_x = curr_x + K.dot(res)
    curr_P = curr_P - K.dot(H).dot(curr_P)

    # Store for plotting
    est_state_mat[i+1] = curr_x
    est_cov_mat[i+1] = curr_P
    pred_mat[i] = pred_meas
    res_mat[i] = res

# Plotting and Tables
# Plot Psuedoranges of measurements and predicted measurements 
plot_pseudo(meas, pred_mat, num_coords, s_dt)
# Plot Truth coordinates to Predicted Coordinates
plot_coords(truth, est_state_mat, num_coords)
# Convert Residual data to CSV for Excel Table
np.savetxt("residuals.csv", res_mat, delimiter=",")


<|MERGE_RESOLUTION|>--- conflicted
+++ resolved
@@ -1,339 +1,321 @@
-import numpy as np
-from numpy.lib.shape_base import _column_stack_dispatcher
-import scipy.linalg as la
-import random
-from math import pi
-import scipy.stats as st
-import matplotlib.pyplot as plt
-
-def gen_sat_ecef(num_SVs):
-    '''
-    This function takes in an int (num of satellites) and returns an (n,3) array 
-    of ECEF coordinates for each satellite.
-
-    Args:
-        num_SV: Number of satellites 
-
-    Returns:
-        sat_ECEF: an (n,3) array of ECEF coordinates of satellites
-    '''
-
-    ECEF_list = [[10e7, -5e7, 10e7],
-                [-5e7, 10e7, 10e7],
-                [10e7, 5e7, 10e7],
-                [-10e7, -10e7, 10e7],
-                [10e7, -10e7, 10e7],
-                [-10e7,  20e7, 10e7],
-                [20e7, 20e7, 10e7],
-                [-20e7, -10e7, 10e7]]
-
-    sat_ECEF = random.sample(ECEF_list,num_SVs)
-
-    return sat_ECEF
-
-
-def gen_truth(num_coords, x0, dt):
-    '''
-    This function takes in the num of coordinates, the initial state, and time step between states
-    and returns an (n,8) array of the truth data of states
-
-    Args:
-        num_coords: Number of steps/coordinates of user 
-        x0: initial state 
-        dt: time step between each state
-
-    Returns:
-        truth: a (num_coords,8) array of truth data of user states
-    '''
-
-    # Build A Matrix (State Matrix)
-    A = np.zeros((len(x0),len(x0)))
-    Acv = np.array([[1.,dt], 
-                    [0.,1.]])
-
-    for i in range(int(len(A)/2)):
-        A[2*i:2*i+2,2*i:2*i+2] = Acv
-
-    truth = np.zeros((num_coords,len(x0)))
-    # noise = np.array([0.000001, 0, 0.000001, 0, 0.000001, 0, 0, 0])
-    curr_state = x0 
-    for i in range(num_coords):
-        next_state = A.dot(curr_state)
-        curr_state = next_state
-        truth[i,:] = curr_state
-        
-        
-    
-    return truth
-
-def gen_meas(num_coords, sat_ECEF, truth, s_dt, Cdt):
-    '''
-    This function takes in an satellite coords, truth state, timing error, and satellite update speed 
-    and outputs Psuedorange vector for each satellite update.
-
-    Args:
-        sat_ECEF: an (num sat,3) array of ECEF coordinates of satellites
-        truth: an (n,8) array of true user state 
-        s_dt: an int representing satellite update timestep/speed
-        Cdt: an int representing receiver, satellite timing error 
-
-    Returns:
-        meas: an (num truth/s_dt, num sat) array of psuedorange measurements
-    '''
-    usr_ECEF = np.zeros((num_coords,3))
-    for i in range(len(truth)):
-        usr_ECEF[i,0] = truth[i*s_dt,0]
-        usr_ECEF[i,1] = truth[i*s_dt,2]
-        usr_ECEF[i,2] = truth[i*s_dt,4]
-    
-    # Add random bias to satellite for anomaly
-    sat_bias = 8.0
-    # How many secs/meas you want to add random bias to
-    num_bias = 10
-
-    meas = np.zeros((len(usr_ECEF), len(sat_ECEF)))
-    for i, usr_pos in enumerate(usr_ECEF):
-        for n, sat_pos in enumerate(sat_ECEF):
-            meas[i,n] = np.sqrt((sat_pos[0] - usr_pos[0])**2 + (sat_pos[1] - usr_pos[1])**2 + (sat_pos[2] - usr_pos[2])**2) + Cdt
-    
-    # Pick random spot in meas data and add satellite bias to
-    bias_sat = random.randint(0, len(sat_ECEF)-1)
-    bias_sec = random.randint(0, len(meas)-num_bias)
-    meas[bias_sec:bias_sec+(num_bias-1), bias_sat] = meas[bias_sec:bias_sec+(num_bias-1), bias_sat] + sat_bias
-
-
-    return meas
-
-<<<<<<< HEAD
-def sliding_win(pred_meas, res):
-    '''
-    This function creates a sliding window for the predicted measurements.
-
-    Args:
-        pred_meas: an (num sat) array of pseudorange of each satellite
-        res: an (num sat) residual array 
-        
-
-    Returns:
-        meas_avg: an (num truth sat) array of average psuedorange measurements from sliding window
-    '''
-
-    pass
-
-=======
->>>>>>> b4d0c40b
-
-def plot_pseudo(meas, pred_mat, num_coords, s_dt):
-    t = np.arange(0, num_coords, s_dt)
-
-    #Satellite 1 Psuedorange Plot
-    plt.figure()
-    plt.title('Psuedorange vs Time for Sat 1')
-    plt.plot(t, meas[:,0], label = "Truth")
-    plt.plot(t, pred_mat[:,0], label = "Pred")
-    plt.xlabel('Time (secs)')
-    plt.ylabel('Psuedorange (km)')
-    plt.legend()
-
-    #Satellite 2 Psuedorange Plot
-    plt.figure()
-    plt.title('Psuedorange vs Time for Sat 2')
-    plt.plot(t, meas[:,1], label = "Truth")
-    plt.plot(t, pred_mat[:,1], label = "Pred")
-    plt.xlabel('Time (secs)')
-    plt.ylabel('Psuedorange (km)')
-    plt.legend()
-
-    #Satellite 3 Psuedorange Plot
-    plt.figure()
-    plt.title('Psuedorange vs Time for Sat 3')
-    plt.plot(t, meas[:,2], label = "Truth")
-    plt.plot(t, pred_mat[:,2], label = "Pred")
-    plt.xlabel('Time (secs)')
-    plt.ylabel('Psuedorange (km)')
-    plt.legend()
-
-    #Satellite 4 Psuedorange Plot
-    plt.figure()
-    plt.title('Psuedorange vs Time for Sat 4')
-    plt.plot(t, meas[:,3], label = "Truth")
-    plt.plot(t, pred_mat[:,3], label = "Pred")
-    plt.xlabel('Time (secs)')
-    plt.ylabel('Psuedorange (km)')
-    plt.legend()
-
-    #Satellite 5 Psuedorange Plot
-    plt.figure()
-    plt.title('Psuedorange vs Time for Sat 5')
-    plt.plot(t, meas[:,4], label = "Truth")
-    plt.plot(t, pred_mat[:,4], label = "Pred")
-    plt.xlabel('Time (secs)')
-    plt.ylabel('Psuedorange (km)')
-    plt.legend()
-
-    plt.show()
-
-    return
-
-def plot_coords(truth, est_state_mat, num_coords):
-    fig = plt.figure()
-    ax = fig.add_subplot(111, projection='3d')
-    ax.scatter3D(truth[:,0], truth[:,2], truth[:,4], label='Truth')
-    ax.scatter3D(est_state_mat[:,0], est_state_mat[:,2], est_state_mat[:,4], label='Pred')
-    ax.set_title('User coordinates (ECEF)')
-    ax.set_xlabel('x-coords (km)')
-    ax.set_ylabel('y-coords (km)')
-    ax.set_zlabel('z-coords (km)')
-    ax.legend(loc='best')
-    
-    plt.show()
-    return
-
-## SET UP
-# number of satellites
-num_SVs = 5
-# satellite timestep (update rate)
-s_dt = 1
-# number of coordinates/steps from user not including initial
-num_coords = 100
-# user timestep
-dt = 1.0
-# user constant velocity/starting velocity (m/s)
-usr_vel = 25.0
-# user starting ECEF coordinate (km)
-usr_x0 = np.array([-681, -4925, 3980])
-# speed of light (m/s)
-C = 299792458.0
-# Psuedorange bias
-Cdt = 0.0
-# Psuedorange bias velocity
-Cdt_dot = 0.0
-# Pseudorange std dev
-Pr_std = 0.0
-# White noise from random walk position velocity error
-Sp = 5.0
-# White noise from random walk clock bias error (Cdt)
-Sf = 36
-# White noise from random walk clock drift error (Cdt_dot)
-Sg = 0.01
-# Pseudorange measurement error equal variance
-rho_error = 36
-
-
-# Initial State and Initial Covariance
-init_usr_vel = usr_vel * np.random.randn(3)
-x0 = np.array([usr_x0[0], init_usr_vel[0], usr_x0[1], init_usr_vel[1], usr_x0[2], init_usr_vel[2], Cdt, Cdt_dot])
-P0 = np.eye(8)
-
-# Get sat coordinates, truth data of states and pseudorange measurements
-sat_ECEF = gen_sat_ecef(num_SVs)
-truth = gen_truth(num_coords, x0, dt)
-meas = gen_meas(num_coords, sat_ECEF, truth, s_dt, Cdt)
-
-# Set current state and current covariance
-curr_x = x0
-curr_P = P0 
-
-# Build State Error Covariance Matrix
-Qxyz = np.array([[Sp * (dt**3)/3, Sp * (dt**2)/2],  [Sp * (dt**2)/2, Sp * dt]])
-Qb = np.array([[Sf*dt + (Sg * dt**3)/3, (Sg * dt**2)/2],  [(Sg * dt**2)/2, (Sg * dt)]])
-
-Q = np.zeros((len(curr_x),len(curr_x)))
-Q[:2,:2] = Qxyz
-Q[2:4,2:4] = Qxyz
-Q[4:6,4:6] = Qxyz
-Q[6:,6:] = Qb
-
-# Build Measurement Error Covariance Matrix
-R = np.eye(num_SVs) * rho_error
-
-# Build User Estimated States Matrix
-est_state_mat = np.zeros((num_coords+1, 8))
-est_state_mat[0] = curr_x
-
-# Build Estimated Covariance Matirx
-est_cov_mat = np.zeros((num_coords+1, 8, 8))
-est_cov_mat[0] = curr_P
-
-# Residual matrix
-res_mat = np.zeros((num_coords, num_SVs))
-
-# Predicted Pseudorange Matrix
-pred_mat = np.zeros((num_coords, num_SVs))
-
-for i in range(num_coords):
-    ## Propagation
-    # Build F Matrix (State Matrix)
-    A = np.zeros((len(curr_x),len(curr_x)))
-    Acv = np.array([[1.,dt], 
-                    [0.,1.]])
-
-    for m in range(int(len(A)/2)):
-        A[2*m:2*m+2,2*m:2*m+2] = Acv
-
-    # Build H Matrix (Measurement Matrix)
-    H = np.zeros((num_SVs, len(curr_x)))
-    for cnt, sat_pos in enumerate(sat_ECEF):
-        part_x = -(sat_pos[0] - curr_x[0]) / np.sqrt((sat_pos[0] - curr_x[0])**2 + (sat_pos[1] - curr_x[2])**2 + (sat_pos[2] - curr_x[4])**2)
-        part_y = -(sat_pos[1] - curr_x[2]) / np.sqrt((sat_pos[0] - curr_x[0])**2 + (sat_pos[1] - curr_x[2])**2 + (sat_pos[2] - curr_x[4])**2)
-        part_z = -(sat_pos[2] - curr_x[4]) / np.sqrt((sat_pos[0] - curr_x[0])**2 + (sat_pos[1] - curr_x[2])**2 + (sat_pos[2] - curr_x[4])**2)
-        part_cdt = 1.
-
-        H[cnt,0] = part_x
-        H[cnt,2] = part_y
-        H[cnt,4] = part_z
-        H[cnt,6] = part_cdt
-    
-    
-    curr_x = A.dot(curr_x)
-    curr_P = A.dot(curr_P).dot(A.T) + Q
-
-    # Kalman Gain
-    K = (curr_P.dot(H.T)).dot(la.inv(H.dot(curr_P).dot(H.T) + R))
-
-    # Predicted Pseudorange Measurement
-    pred_meas = np.zeros(len(sat_ECEF))
-    for n, sat_pos in enumerate(sat_ECEF):
-        pred_meas[n] = np.sqrt((sat_pos[0] - curr_x[0])**2 + (sat_pos[1] - curr_x[2])**2 + (sat_pos[2] - curr_x[4])**2) + Cdt
-
-    # Residual
-    res = meas[i] - pred_meas
-
-    ## Test statistic (RAIM Portion)
-    # Variance Covariance Matrix (inverse of weight matrix)
-    VCM = la.inv(H.dot(curr_P).dot(H.T) + R)
-    # P matrix variance and the r.TP^-1r (inverse scales and makes independent & process change std dev)
-    test_stat = (res.T).dot(VCM).dot(res)
-    # Finding Threshold and setting Probability false alarm (Threshold found in article Weighted RIAM for Precision Approach)
-    Pfa = 10e-4
-
-    # Find inverse chi squared for threshold
-    thres = st.chi2.isf(q = 1-Pfa, df=num_SVs)
-
-    # Check if test statistic is within chi squared model
-    if test_stat <= thres:
-        print(f'Coordinate Point {i} is valid')
-        
-    else:
-        print(f'Coordinate Point {i} is invalid')
-        print(f'Threshold: {thres},  Test Statistic: {test_stat}')
-
-    # Update state and covariance
-    curr_x = curr_x + K.dot(res)
-    curr_P = curr_P - K.dot(H).dot(curr_P)
-
-    # Store for plotting
-    est_state_mat[i+1] = curr_x
-    est_cov_mat[i+1] = curr_P
-    pred_mat[i] = pred_meas
-    res_mat[i] = res
-
-# Plotting and Tables
-# Plot Psuedoranges of measurements and predicted measurements 
-plot_pseudo(meas, pred_mat, num_coords, s_dt)
-# Plot Truth coordinates to Predicted Coordinates
-plot_coords(truth, est_state_mat, num_coords)
-# Convert Residual data to CSV for Excel Table
-np.savetxt("residuals.csv", res_mat, delimiter=",")
-
-
+import numpy as np
+from numpy.lib.shape_base import _column_stack_dispatcher
+import scipy.linalg as la
+import random
+from math import pi
+import scipy.stats as st
+import matplotlib.pyplot as plt
+
+def gen_sat_ecef(num_SVs):
+    '''
+    This function takes in an int (num of satellites) and returns an (n,3) array 
+    of ECEF coordinates for each satellite.
+
+    Args:
+        num_SV: Number of satellites 
+
+    Returns:
+        sat_ECEF: an (n,3) array of ECEF coordinates of satellites
+    '''
+
+    ECEF_list = [[10e7, -5e7, 10e7],
+                [-5e7, 10e7, 10e7],
+                [10e7, 5e7, 10e7],
+                [-10e7, -10e7, 10e7],
+                [10e7, -10e7, 10e7],
+                [-10e7,  20e7, 10e7],
+                [20e7, 20e7, 10e7],
+                [-20e7, -10e7, 10e7]]
+
+    sat_ECEF = random.sample(ECEF_list,num_SVs)
+
+    return sat_ECEF
+
+
+def gen_truth(num_coords, x0, dt):
+    '''
+    This function takes in the num of coordinates, the initial state, and time step between states
+    and returns an (n,8) array of the truth data of states
+
+    Args:
+        num_coords: Number of steps/coordinates of user 
+        x0: initial state 
+        dt: time step between each state
+
+    Returns:
+        truth: a (num_coords,8) array of truth data of user states
+    '''
+
+    # Build A Matrix (State Matrix)
+    A = np.zeros((len(x0),len(x0)))
+    Acv = np.array([[1.,dt], 
+                    [0.,1.]])
+
+    for i in range(int(len(A)/2)):
+        A[2*i:2*i+2,2*i:2*i+2] = Acv
+
+    truth = np.zeros((num_coords,len(x0)))
+    # noise = np.array([0.000001, 0, 0.000001, 0, 0.000001, 0, 0, 0])
+    curr_state = x0 
+    for i in range(num_coords):
+        next_state = A.dot(curr_state)
+        curr_state = next_state
+        truth[i,:] = curr_state
+        
+        
+    
+    return truth
+
+def gen_meas(num_coords, sat_ECEF, truth, s_dt, Cdt):
+    '''
+    This function takes in an satellite coords, truth state, timing error, and satellite update speed 
+    and outputs Psuedorange vector for each satellite update.
+
+    Args:
+        sat_ECEF: an (num sat,3) array of ECEF coordinates of satellites
+        truth: an (n,8) array of true user state 
+        s_dt: an int representing satellite update timestep/speed
+        Cdt: an int representing receiver, satellite timing error 
+
+    Returns:
+        meas: an (num truth/s_dt, num sat) array of psuedorange measurements
+    '''
+    usr_ECEF = np.zeros((num_coords,3))
+    for i in range(len(truth)):
+        usr_ECEF[i,0] = truth[i*s_dt,0]
+        usr_ECEF[i,1] = truth[i*s_dt,2]
+        usr_ECEF[i,2] = truth[i*s_dt,4]
+    
+    # Add random bias to satellite for anomaly
+    sat_bias = 8.0
+    # How many secs/meas you want to add random bias to
+    num_bias = 10
+
+    meas = np.zeros((len(usr_ECEF), len(sat_ECEF)))
+    for i, usr_pos in enumerate(usr_ECEF):
+        for n, sat_pos in enumerate(sat_ECEF):
+            meas[i,n] = np.sqrt((sat_pos[0] - usr_pos[0])**2 + (sat_pos[1] - usr_pos[1])**2 + (sat_pos[2] - usr_pos[2])**2) + Cdt
+    
+    # Pick random spot in meas data and add satellite bias to
+    bias_sat = random.randint(0, len(sat_ECEF)-1)
+    bias_sec = random.randint(0, len(meas)-num_bias)
+    meas[bias_sec:bias_sec+(num_bias-1), bias_sat] = meas[bias_sec:bias_sec+(num_bias-1), bias_sat] + sat_bias
+
+
+    return meas
+
+
+def plot_pseudo(meas, pred_mat, num_coords, s_dt):
+    t = np.arange(0, num_coords, s_dt)
+
+    #Satellite 1 Psuedorange Plot
+    plt.figure()
+    plt.title('Psuedorange vs Time for Sat 1')
+    plt.plot(t, meas[:,0], label = "Truth")
+    plt.plot(t, pred_mat[:,0], label = "Pred")
+    plt.xlabel('Time (secs)')
+    plt.ylabel('Psuedorange (km)')
+    plt.legend()
+
+    #Satellite 2 Psuedorange Plot
+    plt.figure()
+    plt.title('Psuedorange vs Time for Sat 2')
+    plt.plot(t, meas[:,1], label = "Truth")
+    plt.plot(t, pred_mat[:,1], label = "Pred")
+    plt.xlabel('Time (secs)')
+    plt.ylabel('Psuedorange (km)')
+    plt.legend()
+
+    #Satellite 3 Psuedorange Plot
+    plt.figure()
+    plt.title('Psuedorange vs Time for Sat 3')
+    plt.plot(t, meas[:,2], label = "Truth")
+    plt.plot(t, pred_mat[:,2], label = "Pred")
+    plt.xlabel('Time (secs)')
+    plt.ylabel('Psuedorange (km)')
+    plt.legend()
+
+    #Satellite 4 Psuedorange Plot
+    plt.figure()
+    plt.title('Psuedorange vs Time for Sat 4')
+    plt.plot(t, meas[:,3], label = "Truth")
+    plt.plot(t, pred_mat[:,3], label = "Pred")
+    plt.xlabel('Time (secs)')
+    plt.ylabel('Psuedorange (km)')
+    plt.legend()
+
+    #Satellite 5 Psuedorange Plot
+    plt.figure()
+    plt.title('Psuedorange vs Time for Sat 5')
+    plt.plot(t, meas[:,4], label = "Truth")
+    plt.plot(t, pred_mat[:,4], label = "Pred")
+    plt.xlabel('Time (secs)')
+    plt.ylabel('Psuedorange (km)')
+    plt.legend()
+
+    plt.show()
+
+    return
+
+def plot_coords(truth, est_state_mat, num_coords):
+    fig = plt.figure()
+    ax = fig.add_subplot(111, projection='3d')
+    ax.scatter3D(truth[:,0], truth[:,2], truth[:,4], label='Truth')
+    ax.scatter3D(est_state_mat[:,0], est_state_mat[:,2], est_state_mat[:,4], label='Pred')
+    ax.set_title('User coordinates (ECEF)')
+    ax.set_xlabel('x-coords (km)')
+    ax.set_ylabel('y-coords (km)')
+    ax.set_zlabel('z-coords (km)')
+    ax.legend(loc='best')
+    
+    plt.show()
+    return
+
+## SET UP
+# number of satellites
+num_SVs = 5
+# satellite timestep (update rate)
+s_dt = 1
+# number of coordinates/steps from user not including initial
+num_coords = 100
+# user timestep
+dt = 1.0
+# user constant velocity/starting velocity (m/s)
+usr_vel = 25.0
+# user starting ECEF coordinate (km)
+usr_x0 = np.array([-681, -4925, 3980])
+# speed of light (m/s)
+C = 299792458.0
+# Psuedorange bias
+Cdt = 0.0
+# Psuedorange bias velocity
+Cdt_dot = 0.0
+# Pseudorange std dev
+Pr_std = 0.0
+# White noise from random walk position velocity error
+Sp = 5.0
+# White noise from random walk clock bias error (Cdt)
+Sf = 36
+# White noise from random walk clock drift error (Cdt_dot)
+Sg = 0.01
+# Pseudorange measurement error equal variance
+rho_error = 36
+
+
+# Initial State and Initial Covariance
+init_usr_vel = usr_vel * np.random.randn(3)
+x0 = np.array([usr_x0[0], init_usr_vel[0], usr_x0[1], init_usr_vel[1], usr_x0[2], init_usr_vel[2], Cdt, Cdt_dot])
+P0 = np.eye(8)
+
+# Get sat coordinates, truth data of states and pseudorange measurements
+sat_ECEF = gen_sat_ecef(num_SVs)
+truth = gen_truth(num_coords, x0, dt)
+meas = gen_meas(num_coords, sat_ECEF, truth, s_dt, Cdt)
+
+# Set current state and current covariance
+curr_x = x0
+curr_P = P0 
+
+# Build State Error Covariance Matrix
+Qxyz = np.array([[Sp * (dt**3)/3, Sp * (dt**2)/2],  [Sp * (dt**2)/2, Sp * dt]])
+Qb = np.array([[Sf*dt + (Sg * dt**3)/3, (Sg * dt**2)/2],  [(Sg * dt**2)/2, (Sg * dt)]])
+
+Q = np.zeros((len(curr_x),len(curr_x)))
+Q[:2,:2] = Qxyz
+Q[2:4,2:4] = Qxyz
+Q[4:6,4:6] = Qxyz
+Q[6:,6:] = Qb
+
+# Build Measurement Error Covariance Matrix
+R = np.eye(num_SVs) * rho_error
+
+# Build User Estimated States Matrix
+est_state_mat = np.zeros((num_coords+1, 8))
+est_state_mat[0] = curr_x
+
+# Build Estimated Covariance Matirx
+est_cov_mat = np.zeros((num_coords+1, 8, 8))
+est_cov_mat[0] = curr_P
+
+# Residual matrix
+res_mat = np.zeros((num_coords, num_SVs))
+
+# Predicted Pseudorange Matrix
+pred_mat = np.zeros((num_coords, num_SVs))
+
+for i in range(num_coords):
+    ## Propagation
+    # Build F Matrix (State Matrix)
+    A = np.zeros((len(curr_x),len(curr_x)))
+    Acv = np.array([[1.,dt], 
+                    [0.,1.]])
+
+    for m in range(int(len(A)/2)):
+        A[2*m:2*m+2,2*m:2*m+2] = Acv
+
+    # Build H Matrix (Measurement Matrix)
+    H = np.zeros((num_SVs, len(curr_x)))
+    for cnt, sat_pos in enumerate(sat_ECEF):
+        part_x = -(sat_pos[0] - curr_x[0]) / np.sqrt((sat_pos[0] - curr_x[0])**2 + (sat_pos[1] - curr_x[2])**2 + (sat_pos[2] - curr_x[4])**2)
+        part_y = -(sat_pos[1] - curr_x[2]) / np.sqrt((sat_pos[0] - curr_x[0])**2 + (sat_pos[1] - curr_x[2])**2 + (sat_pos[2] - curr_x[4])**2)
+        part_z = -(sat_pos[2] - curr_x[4]) / np.sqrt((sat_pos[0] - curr_x[0])**2 + (sat_pos[1] - curr_x[2])**2 + (sat_pos[2] - curr_x[4])**2)
+        part_cdt = 1.
+
+        H[cnt,0] = part_x
+        H[cnt,2] = part_y
+        H[cnt,4] = part_z
+        H[cnt,6] = part_cdt
+    
+    
+    curr_x = A.dot(curr_x)
+    curr_P = A.dot(curr_P).dot(A.T) + Q
+
+    # Kalman Gain
+    K = (curr_P.dot(H.T)).dot(la.inv(H.dot(curr_P).dot(H.T) + R))
+
+    # Predicted Pseudorange Measurement
+    pred_meas = np.zeros(len(sat_ECEF))
+    for n, sat_pos in enumerate(sat_ECEF):
+        pred_meas[n] = np.sqrt((sat_pos[0] - curr_x[0])**2 + (sat_pos[1] - curr_x[2])**2 + (sat_pos[2] - curr_x[4])**2) + Cdt
+
+    # Residual
+    res = meas[i] - pred_meas
+
+    ## Test statistic (RAIM Portion)
+    # Variance Covariance Matrix (inverse of weight matrix)
+    VCM = la.inv(H.dot(curr_P).dot(H.T) + R)
+    # P matrix variance and the r.TP^-1r (inverse scales and makes independent & process change std dev)
+    test_stat = (res.T).dot(VCM).dot(res)
+    # Finding Threshold and setting Probability false alarm (Threshold found in article Weighted RIAM for Precision Approach)
+    Pfa = 10e-4
+
+    # Find inverse chi squared for threshold
+    thres = st.chi2.isf(q = 1-Pfa, df=num_SVs)
+
+    # Check if test statistic is within chi squared model
+    if test_stat <= thres:
+        print(f'Coordinate Point {i} is valid')
+        
+    else:
+        print(f'Coordinate Point {i} is invalid')
+        print(f'Threshold: {thres},  Test Statistic: {test_stat}')
+
+    # Update state and covariance
+    curr_x = curr_x + K.dot(res)
+    curr_P = curr_P - K.dot(H).dot(curr_P)
+
+    # Store for plotting
+    est_state_mat[i+1] = curr_x
+    est_cov_mat[i+1] = curr_P
+    pred_mat[i] = pred_meas
+    res_mat[i] = res
+
+# Plotting and Tables
+# Plot Psuedoranges of measurements and predicted measurements 
+plot_pseudo(meas, pred_mat, num_coords, s_dt)
+# Plot Truth coordinates to Predicted Coordinates
+plot_coords(truth, est_state_mat, num_coords)
+# Convert Residual data to CSV for Excel Table
+np.savetxt("residuals.csv", res_mat, delimiter=",")
+
+